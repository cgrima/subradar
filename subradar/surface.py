"""Various tools for surface detection"""

import numpy as np
import pandas as pd
import scipy.signal
from . import utils


def detector(rdg, y0=None, winsize=100, method='grima2012', axis=0, **kwargs):
    """Surface detection with the chosen method

    Input
    -----
    rdg: 2d-array
        radargram.

    y0: 1d-array
        Initial estimation for the location of the surface.
        Optional.

    winsize: float
        Size of the window around y0 to look for the surface.
        Activated only if y0 is a nonempty array.

    method: string
        method to use for surface detection.

    axis: 0 or 1
        Indicate which axis is long-time (slow-time) axis. default=0

    Output
    ------
    y: float
        index of the location of the detected echo.

    """
    if axis == 1:
        rdg = np.transpose(rdg)

    xsize, ysize = rdg.shape
    y = np.empty(xsize)

    detectors = {
        'grima2012': grima2012,
        'mouginot2010': mouginot2010,
    }
    fdetector = detectors[method]

    # Detection
    for xi in range(xsize):
        #index vector
        if y0 is not None and len(y0) > 0:
            idx = np.arange(winsize)+y0[xi]-winsize/2.
        else:
            idx = np.arange(ysize)
<<<<<<< HEAD

        y[xi], _ = fdetector(rdg[xi, :], idx=idx, **kwargs)
=======
        
        # Method selection
        if method == 'maximum':
            y[xi], c = maximum(signal, idx=idx, **kwargs)
        if method == 'grima2012':
            y[xi], c = grima2012(signal, idx=idx, **kwargs)
        if method == 'mouginot2010':
            y[xi], c = mouginot2010(signal, idx=idx, **kwargs)
>>>>>>> af5974c6

    return y


<<<<<<< HEAD
def mouginot2010(signal, idx=(), period=3, window=30, **kwargs):
=======
def maximum(signal, idx=[], **kwargs):
    """Surface detection from the maximum within a window
    
    Parameters
    ----------
    signal: array
        signal vector

    idx: array
        the indices of the array where to search for the echo

    Return
    ------
    y: float
        index of the location of the detected echo

    c: array
        criteria computed with idx
    """

    # array of index where to search for the surface
    idx = np.array(idx)
    if idx.size == 0 :
        idx = np.arange(len(signal)).astype(int)
    else:
        idx = np.array(idx).astype(int) # make idx an integer array

    # Estimator calculation
    c = signal[idx]

    # surface index
    try:
        y = idx[np.nanargmax(c)]
    except ValueError:
        y = np.nan
    return y, c


def mouginot2010(signal, idx=[], period=3, window=30, **kwargs):
>>>>>>> af5974c6
    """Surface detection using [Mouginot et al. 2010]

    Parameters
    ----------
    signal: array
        signal vector

    idx: array
        the indices of the array where to search for the echo

    period: float
        window shift to compute the noise (=1 in the original paper)

    window: float
        size of the window where to compute the noise

    Output
    ------
    y: float
        index of the location of the detected echo

    c: array
        criteria computed with idx
    """

    # array of index where to search for the surface
    idx = np.array(idx)
    if idx.size == 0 :
        idx = np.arange(len(signal)).astype(int)
    else:
        idx = np.array(idx).astype(int) # make idx an integer array

    # Estimator calculation
    noise = pd.Series(signal[idx]).shift(periods=period).rolling(window).mean().values
    #noise = [np.nanmean(signal[i-30:i-3]) for i in idx]
    c = signal[idx]/noise

    # surface index
    try:
        y = idx[np.nanargmax(c)]
    except ValueError:
        y = np.nan
    return y, c


def grima2012(signal, idx=(), **kwargs):
    """Surface detection from [Grima et al. 2012]

    Parameters
    ----------
    signal: array
        signal vector

    idx: array
        the indices of the array where to search for the echo

    Return
    ------
    y: float
        index of the location of the detected echo

    c: array
        criteria computed with idx
    """

    # array of index where to search for the surface
    idx = np.array(idx)
    if idx.size == 0 :
        idx = np.arange(len(signal)).astype(int)
    else:
        idx = np.array(idx).astype(int) # make idx an integer array

    # Estimator calculation
    s1 = signal[idx]
    derivative = np.roll(np.gradient(s1), 2)
    c = s1*derivative

    # surface index
    try:
        y = idx[np.nanargmax(c)]
    except ValueError:
        y = np.nan
    return y, c


def gcc(rdg, tau_threshold=2, **kwargs):
    """Surface detection from relative time delay obtained through generalized
    cross-correlation of each contiguous range lines

    Parameters
    ----------
    rdg: 2d-array
        radargram
        axis 0 is slow time, axis 1 is fast time

    Return
    ------
    """
    #---------------
    # Initialization
    xsize, ysize = rdg.shape
    yn = list(range(ysize))
    tau = np.empty(ysize, dtype=int)
    val = np.empty(ysize)
    cc = np.empty_like(rdg) #np.abs(rdg)*0
    #ch = np.empty_like(rdg) #np.abs(rdg)*0
    #offset = np.empty(ysize, dtype=int)

    #-------------------------
    # GCC applied on radargram

    # All records except last
    for i in range(ysize-1):
        _ = utils.gcc(rdg[:, i], rdg[:, i+1], **kwargs)
        tau[i] = _['tau']
        val[i] = _['val']
        cc[:,i] = _['cc']
        #ch[:,i] = _['ch']

    # Question: can we reuse the last value calculated?
    # Last record
    _ = utils.gcc(rdg[:, i], rdg[:, i-1], **kwargs)
    tau[-1] = _['tau']
    val[-1] = _['val']
    cc[:,-1] = _['cc']
    #ch[:,-1] = _['ch']

    # Quality flag when tau gradient higher than dtau_threshold
    #dtau = np.roll( np.gradient( np.abs(tau)) ,-1)
    ok = np.abs(tau) <= tau_threshold


    #----------------------------------------
    # Vertical offset that correponds to tau

    offset = np.cumsum(tau) # tau is an int, so offset should be, too


    #-------------------
    # Corrected offsets

    #Radargram rolled with offset
    rdg2 = np.empty_like(rdg)
    for i in range(ysize):
        rdg2[:,i] = np.roll(rdg[:,i], offset[i])

    # TODO: does this really need to be a nested function?
    # Radargram is divided by chunks that are bounded where ok=0
    def _data_chunks(data, stepsize=1):
        data_id = np.arange(data.size)*data
        pieces = np.split(data_id, np.where(np.diff(data_id) != stepsize)[0]+1)
        chunks = [i for i in pieces if (i.size > 1)]
        return [np.array(chunk, dtype=int) for chunk in chunks]

    chunks = _data_chunks(ok)

    # Cumulative sum of each chunk to assess the average coordinate
    # of the surface echo in each chunk
    chunk_cumsums = [np.abs(rdg2[:, chunk].sum(axis=1)) for chunk in chunks]
    chunk_cumsum_argmaxs = [np.argmax(chunk_cumsum) for chunk_cumsum in chunk_cumsums]

    # Chunks are aligned for their average surface echo coordinate to match
    offset2 = np.empty_like(offset)
    for i, chunk in enumerate(chunks):
        offset2[chunk] = offset[chunk] - chunk_cumsum_argmaxs[i] + chunk_cumsum_argmaxs[0]

    del rdg2
    # NB: if you're doing a del, you should probably make this a function

    #-------------------------------
    # Coordinate of the surface echo

    rdg3 = np.empty_like(rdg)
    for i in range(ysize):
        rdg3[:,i] = np.roll(rdg[:,i], offset2[i])
    y0 = np.argmax( np.abs(rdg3.sum(axis=1)) )
    y = y0 + offset2
    del rdg3

    # TODO: remove yn?  do you really need it?
    return {'tau':tau.astype(int), 'val':val, 'cc':cc, 'ok':ok, 'yn':yn,
    'offset':offset, 'offset2':offset2, 'y':y}<|MERGE_RESOLUTION|>--- conflicted
+++ resolved
@@ -41,6 +41,7 @@
     y = np.empty(xsize)
 
     detectors = {
+        'maximum': maximum,
         'grima2012': grima2012,
         'mouginot2010': mouginot2010,
     }
@@ -53,27 +54,14 @@
             idx = np.arange(winsize)+y0[xi]-winsize/2.
         else:
             idx = np.arange(ysize)
-<<<<<<< HEAD
 
         y[xi], _ = fdetector(rdg[xi, :], idx=idx, **kwargs)
-=======
-        
-        # Method selection
-        if method == 'maximum':
-            y[xi], c = maximum(signal, idx=idx, **kwargs)
-        if method == 'grima2012':
-            y[xi], c = grima2012(signal, idx=idx, **kwargs)
-        if method == 'mouginot2010':
-            y[xi], c = mouginot2010(signal, idx=idx, **kwargs)
->>>>>>> af5974c6
+
 
     return y
 
 
-<<<<<<< HEAD
-def mouginot2010(signal, idx=(), period=3, window=30, **kwargs):
-=======
-def maximum(signal, idx=[], **kwargs):
+def maximum(signal, idx=(), **kwargs):
     """Surface detection from the maximum within a window
     
     Parameters
@@ -111,8 +99,7 @@
     return y, c
 
 
-def mouginot2010(signal, idx=[], period=3, window=30, **kwargs):
->>>>>>> af5974c6
+def mouginot2010(signal, idx=(), period=3, window=30, **kwargs):
     """Surface detection using [Mouginot et al. 2010]
 
     Parameters
